--- conflicted
+++ resolved
@@ -110,7 +110,6 @@
 ### Exporting requests
 
 1. `ssh sc`.
-<<<<<<< HEAD
 1. Go to the source code directory: `cd /u/scr/nlp/crfm/benchmarking/benchmarking`.
 1. Pull the latest changes: `git pull`.
 1. Activate the Conda environment: `conda activate crfm_benchmarking`
@@ -123,23 +122,9 @@
     1. `python3 scripts/offline_eval/export_requests.py microsoft benchmark_output/runs/v4-dryrun 
        --output-path benchmark_output/runs/v4-dryrun/microsoft_requests.jsonl`
 1. Upload requests JSONL files to CodaLab:
-=======
-1. Create a screen session: `screen -S together`.
-1. Use a john to run the suite:
-   `nlprun --job-name queriestogether --priority high -a crfm_benchmarking -c 8 -g 0 --memory 64g -w /u/scr/nlp/crfm/benchmarking/benchmarking`.
-1. Do a dry run to generate `RequestState`s for all the Together models:
-   `bash scripts/generate-together-requests.sh --max-eval-instances 1000 --priority 2 --local`.
-1. Exit the screen session: `ctrl+ad`.
-1. Check on the dry run by streaming the logs: `tail -f dryrun_<Name of together model>.log`.
-1. The dry run results will be outputted to `benchmark_output/runs/together`.
-1. Once the dry run is done, run
-   `python3 scripts/together/together_export_requests.py benchmark_output/runs/together prod_env/cache/together.sqlite --output-path requests.jsonl`.
-   This command will generate a `requests.jsonl` that contains requests that are not in the cache (`prod_env/cache/together.sqlite`).
-1. Upload `requests.jsonl` to CodaLab:
->>>>>>> 468bd08e
     1. Log on to CodaLab: `cl work main::0xbd9f3df457854889bda8ac114efa8061`.
     1. Upload by Together requests: `cl upload benchmark_output/runs/v4-dryrun/together_requests.jsonl`.
-    1. Upload by MT-NLG requests: `cl upload benchmark_output/runs/v4-dryrun/ microsoft_requests.jsonl`.
+    1. Upload by MT-NLG requests: `cl upload benchmark_output/runs/v4-dryrun/microsoft_requests.jsonl`.
 1. Share the link to the CodaLab bundles with our collaborators.
 
 ### Importing results
