# Add any classes that need to be loaded dynamically via `create_object`.

# Scenarios
from . import simple_scenarios  # noqa
from . import mmlu_scenario  # noqa
from . import msmarco_scenario  # noqa
from . import commonsense_qa_scenario  # noqa
from . import twitter_aae_scenario  # noqa
from . import real_toxicity_prompts_scenario  # noqa
from . import math_scenario  # noqa
from . import the_pile_scenario  # noqa
from . import truthful_qa_scenario  # noqa
from . import wiki_scenario  # noqa
from . import synthetic_reasoning_natural_scenario  # noqa
from . import copyright_scenario  # noqa
from . import disinformation_scenario  # noqa
from . import boolq_scenario  # noqa
from . import code_scenario  # noqa
from . import lsat_qa_scenario  # noqa
from . import gsm_scenario  # noqa
from . import natural_qa_scenario  # noqa
from . import quac_scenario  # noqa
from . import babi_qa_scenario  # noqa
from . import narrativeqa_scenario  # noqa
from . import raft_scenario  # noqa
<<<<<<< HEAD
from . import numeracy_scenario  # noqa
=======
from . import ice_scenario  # noqa
>>>>>>> 73a24700
from . import summarization_scenario  # noqa
from . import synthetic_reasoning_scenario  # noqa
from . import newsqa_scenario  # noqa
from . import wikitext_103_scenario  # noqa
from . import blimp_scenario  # noqa
from . import imdb_scenario  # noqa
from . import dialogue_scenarios  # noqa
from . import dyck_language_scenario  # noqa


# Metrics
from . import basic_metrics  # noqa
from . import commonsense_qa_metrics  # noqa
from . import msmarco_metrics  # noqa
from . import toxicity_metrics  # noqa
from . import tokens_metric  # noqa
from . import copyright_metrics  # noqa
from . import numeracy_metrics  # noqa
from . import disinformation_metrics  # noqa
from . import code_metrics  # noqa

# Perturbations for data augmentation
from .augmentations.extra_space_perturbation import ExtraSpacePerturbation  # noqa
from .augmentations.misspelling_perturbation import MisspellingPerturbation  # noqa
from .augmentations.contraction_expansion_perturbation import ContractionPerturbation  # noqa
from .augmentations.contraction_expansion_perturbation import ExpansionPerturbation  # noqa
from .augmentations.typos_perturbation import TyposPerturbation  # noqa
from .augmentations.lowercase_perturbation import LowerCasePerturbation  # noqa
from .augmentations.space_perturbation import SpacePerturbation  # noqa<|MERGE_RESOLUTION|>--- conflicted
+++ resolved
@@ -23,11 +23,8 @@
 from . import babi_qa_scenario  # noqa
 from . import narrativeqa_scenario  # noqa
 from . import raft_scenario  # noqa
-<<<<<<< HEAD
 from . import numeracy_scenario  # noqa
-=======
 from . import ice_scenario  # noqa
->>>>>>> 73a24700
 from . import summarization_scenario  # noqa
 from . import synthetic_reasoning_scenario  # noqa
 from . import newsqa_scenario  # noqa
