from dataclasses import replace
from typing import List, Callable, Dict, Optional
from urllib.parse import unquote
from functools import partial

import json
import re
import string
import nltk
from nltk.metrics.scores import f_measure
from nltk.tokenize import word_tokenize
from nltk.translate.bleu_score import sentence_bleu
from rouge_score import rouge_scorer

from common.request import Token
from common.statistic import Stat
from proxy.tokenizer.tokenizer import Tokenizer
from proxy.tokenizer.tokenizer_factory import TokenizerFactory
from .augmentations.perturbation_description import PerturbationDescription
from .adapter import AdapterSpec, RequestState, ADAPT_LANGUAGE_MODELING
from .metric import Metric
from .metric_name import MetricName
from .metric_service import MetricService
from .tokenizer_service import TokenizerService


try:
    nltk.data.find("tokenizers/punkt")
except LookupError:
    nltk.download("punkt")  # Required for rouge

INFERENCE_EFFICIENCY_JSON_FILEPATH = "src/benchmark/static/inference_efficiency.json"
TRAINING_EFFICIENCY_JSON_FILEPATH = "src/benchmark/static/training_efficiency.json"


def exact_match(gold: str, pred: str) -> float:
    return 1 if gold == pred else 0


<<<<<<< HEAD
def match_upto_whitespace(gold: str, pred: str) -> float:
    """Exact match, ignoring trailing whitespace on either side.
    """
    gold = gold.lstrip().rstrip()
    pred = pred.lstrip().rstrip()
    return 1 if gold == pred else 0
=======
def exact_match_indicator(gold: str, pred: str) -> float:
    """
    Exact match, allowing for some preceding context.
    For example, the following two answers are considered matching:
    - Because of x and y, the answer is ## <answer>
    - Given reasons y and z, the answer is ## <answer>
    While the following is considered different from the earlier two
    - Given reasons x and a, the answer is ## <other answer>
    """
    indicator: str = "#"
    pred = pred.split(indicator)[-1].strip()
    gold = gold.split(indicator)[-1].strip()
    return exact_match(gold, pred)
>>>>>>> 35d678c6


def get_num_bytes(tokens: List[Token]) -> int:
    """
    Compute the byte length of the input tokens. For a UTF-8 string token, we use byte() to convert
    it to bytes; for byte tokens, we directly count the number of bytes in the token.

    Examples: ["bytes:\x99", "Hello", ' world', "bytes:\xe2\x80"] => 1 + 5 + 6 + 2 = 14

    The function is adapted from src/proxy/static/index.js: constructTokenGroups()
    """
    num_bytes = 0
    for token in tokens:
        if token.text.startswith("bytes:"):
            num_bytes += token.text.count("\\x")
        else:
            num_bytes += len(bytes(token.text, encoding="utf-8"))
    return num_bytes


def convert_tokens_to_text(tokens: List[Token]) -> List[Dict]:
    """
    Convert tokens to strings. This function is especially useful when tokens include byte tokens.

    Example: ["<|endoftext|>", "bytes:\\xe2\\x80", "bytes:\\x99", "Hello", " world", "bytes:\\xe2\\x80",
        "bytes:\\x99", "<|endoftext|>"] => ["<|endoftext|>", "’", "Hello", " world", "’", "<|endoftext|>"]

    The function is adapted from src/proxy/static/index.js: constructTokenGroups()
    """
    groups = []
    i = 0
    while i < len(tokens):
        # Aggregate consecutive tokens while they're "bytes:..."
        group: Dict = {"tokens": []}
        if tokens[i].text.startswith("bytes:"):
            bytestring = ""
            while i < len(tokens) and tokens[i].text.startswith("bytes:"):
                group["tokens"].append(tokens[i])
                # Extract part after : (e.g., \xe2\x80)
                bytestring += tokens[i].text.split(":")[1]
                i += 1
            # Convert to encoded URI (e.g., %e2%80%99) and decode
            group["text"] = unquote(bytestring.replace("\\x", "%"))
        else:
            group["tokens"].append(tokens[i])
            group["text"] = tokens[i].text
            i += 1
        groups.append(group)
    return groups


# TODO should we be normalizing everything this way? (e.g., iou_set_match)
def normalize_text(text: str) -> str:
    """Lower text and remove punctuation, articles and extra whitespace.
     Copied from the [QuAC](http://quac.ai/) evaluation script found at
     https://s3.amazonaws.com/my89public/quac/scorer.py"""

    def remove_articles(text: str) -> str:
        return re.sub(r"\b(a|an|the)\b", " ", text)

    def white_space_fix(text: str) -> str:
        return " ".join(text.split())

    def remove_punc(text: str) -> str:
        exclude = set(string.punctuation)
        return "".join(ch for ch in text if ch not in exclude)

    def lower(text: str) -> str:
        return text.lower()

    return white_space_fix(remove_articles(remove_punc(lower(text))))


def f1_score(gold: str, pred: str) -> float:
    ret = f_measure(set(normalize_text(gold).split()), set(normalize_text(pred).split()))
    if ret is None:  # answer is the empty string after normalizing
        return 0.0

    return ret


def rouge_score(gold: str, pred: str, rouge_type: str, scorer: rouge_scorer.RougeScorer) -> float:
    scores = scorer.score(gold, pred)
    return scores[rouge_type].fmeasure


def get_rouge_function(rouge_type: str) -> Callable[[str, str], float]:
    scorer = rouge_scorer.RougeScorer([rouge_type], use_stemmer=True)
    return partial(rouge_score, scorer=scorer, rouge_type=rouge_type)


def bleu_1(gold: str, pred: str) -> float:
    return sentence_bleu([word_tokenize(gold)], word_tokenize(pred), weights=(1, 0, 0, 0))


def bleu_4(gold: str, pred: str) -> float:
    return sentence_bleu([word_tokenize(gold)], word_tokenize(pred), weights=(0, 0, 0, 1))


def iou_set_match(gold: str, pred: str) -> float:
    """Compute the intersection over union of the gold and pred sets"""
    pred = pred.split("\n")[0]
    if gold == "Nothing.":
        return float(pred == "Nothing.")
    pred = pred.replace(".", "")
    gold = gold.replace(".", "")
    gold_set = set(gold.split(" is ")[-1].split(" and "))
    pred_set = set(pred.split(" is ")[-1].split(" and "))
    return len(gold_set.intersection(pred_set)) / len(gold_set.union(pred_set))


def exact_set_match(gold: str, pred: str) -> float:
    """Compute whether the sets generated exactly match"""
    pred = pred.split("\n")[0]
    if gold == "Nothing.":
        return float(pred == "Nothing.")
    pred = pred.replace(".", "")
    gold = gold.replace(".", "")
    gold_set = set(gold.split(" is ")[-1].split(" and "))
    pred_set = set(pred.split(" is ")[-1].split(" and "))
    return float(gold_set == pred_set)


def absolute_value_difference(gold: str, pred: str) -> float:
    def maybe_int(text: str):
        try:
            val = int(text.replace(",", ""))
        except ValueError:
            return 0.0
        return val

    gold_val = maybe_int(gold)
    pred_val = maybe_int(pred)
    return abs(gold_val - pred_val)


class BasicMetric(Metric):
    """
    Defines basic metrics which don't require domain knowledge.  This should be
    fairly comprehensive already and we should try to use this as much as possible.
    If we need a different variant, try to generalize this or factor things out.
    It's possible we don't need to subclass this.
    `names` is a list of optional metrics to be specified by the user. Currently only `exact_match` is supported.
    """

    def __init__(self, names: List[str]):
        self.names: List[str] = names

    def compute_reference_metrics(
        self, adapter_spec: AdapterSpec, request_state: RequestState, metric_service: MetricService
    ) -> List[Stat]:
        """
        Setup:
        - Gold (correct references): G1 ... Gm
        - Predictions (completions): P1 ... Pk

        For each pair (G, P), we can define a ${score} (e.g., exact match, F1, BLEU).

        We define the following stats:
        - ${score}: max_i score(Gi, P1)
        - ${score}@k: max_{i,j} score(Gi, Pj)
        """

        def compute_metrics_helper(name: MetricName, score_func: Callable[[str, str], float]) -> List[Stat]:
            score_1 = max(score_func(gold, preds[0]) for gold in golds)
            score_k = max(score_func(gold, pred) for gold in golds for pred in preds)
            return [
                Stat(name).add(score_1),
                Stat(replace(name, k=adapter_spec.num_outputs)).add(score_k),
            ]

        # maps each string metric name to its associated function
        metric_fn_mapping = {
            "exact_match": exact_match,
<<<<<<< HEAD
            "match_upto_whitespace": match_upto_whitespace,
=======
            "exact_match_indicator": exact_match_indicator,
>>>>>>> 35d678c6
            "exact_set_match": exact_set_match,
            "iou_set_match": iou_set_match,
            "f1_score": f1_score,
            "rouge-1": get_rouge_function("rouge1"),
            "rouge-2": get_rouge_function("rouge2"),
            "rouge-l": get_rouge_function("rougeL"),
            "bleu_1": bleu_1,
            "bleu_4": bleu_4,
            "absolute_value_difference": absolute_value_difference,
        }

        reference_metrics = []
        for metric_name in self.names:
            if metric_name in metric_fn_mapping:
                # Gold outputs
                golds = [reference.output for reference in request_state.instance.references if reference.is_correct]
                assert len(golds) > 0

                # Predicted outputs
                assert request_state.result is not None
                # TODO: Sort the predictions, or take them from the top tokens of the first completion
                #       https://github.com/stanford-crfm/benchmarking/issues/42
                preds = [completion.text.strip() for completion in request_state.result.completions]

                # Apply mapping if exists (e.g., for multiple-choice questions A -> Boston, B -> New York)
                if request_state.output_mapping is not None:
                    preds = [request_state.output_mapping.get(pred) for pred in preds]
                reference_metrics.extend(
                    compute_metrics_helper(MetricName(metric_name), metric_fn_mapping[metric_name])
                )

                perturbation: Optional[PerturbationDescription] = request_state.instance.perturbation
                if perturbation:
                    reference_metrics.extend(
                        compute_metrics_helper(
                            MetricName(metric_name, perturbation=perturbation), metric_fn_mapping[metric_name]
                        )
                    )
            else:
                raise NameError(f"{metric_name} is not in the list of metric functions.")
        return reference_metrics

    def compute_efficiency_metrics(
        self, adapter_spec: AdapterSpec, request_state: RequestState, metric_service: MetricService
    ) -> List[Stat]:
        """Compute per-token normalized runtime"""
        assert request_state.result is not None

        # Compute efficiency metrics for inference.
        runtime: float = request_state.result.request_time

        # Compute total number of input and output tokens (in first sequence).
        # Fetch the right `Tokenizer` depending on the model defined in `AdapterSpec`
        # and calculate the number of tokens in the prompt.
        tokenizer_service: TokenizerService = metric_service
        tokenizer: Tokenizer = TokenizerFactory.get_tokenizer(adapter_spec.model, tokenizer_service)
        num_tokens_in_prompt: int = tokenizer.tokenize_and_count(request_state.request.prompt)

        sequence = request_state.result.completions[0]
        num_output_tokens: int = len(sequence.tokens)
        # Don't include prompt in number of generated tokens (e.g., for language modeling).
        if request_state.request.echo_prompt:
            num_output_tokens -= num_tokens_in_prompt
        assert num_output_tokens >= 0

        # The `inference_efficiency.json` file contains a `runtime_per_output_token` value
        # (the estimated runtime of generating one output token) and a
        # `runtime_for_input_tokens` dict (a mapping from various num_input_token values to
        # the estimated runtime of processing that many input tokens).
        # For example:
        # "openai/davinci": {
        #   "runtime_per_output_token": 0.08002311153903935,
        #   "runtime_for_input_tokens": {
        #     "1": 0.01592031502388136,
        #     "16": 0.01764758775115406,
        #     "32": 0.020374860478426838,
        #     ...
        #
        # These runtimes are generated by initializing Megatron with a model of the right
        # size, obtaining end-to-end generation times for different numbers of input
        # and output tokens, and then fitting a linear regression model to the
        # runtimes (slope is the runtime_per_output_token, processing time for generating
        # one token is the runtime_per_input_tokens for the corresponding num_input_tokens
        # value). Profiling code and logs, and code to fit the regression model is available
        # here: https://github.com/stanford-crfm/benchmarking_efficiency.
        with open(INFERENCE_EFFICIENCY_JSON_FILEPATH, "r") as f:
            inference_efficiency_dict = json.load(f)
        assert request_state.request.model in inference_efficiency_dict
        inference_efficiency_dict_for_model = inference_efficiency_dict[request_state.request.model]
        runtime_per_output_token: float = inference_efficiency_dict_for_model["runtime_per_output_token"]
        raw_runtimes_for_input_tokens: Dict[str, float] = inference_efficiency_dict_for_model[
            "runtime_for_input_tokens"
        ]
        runtimes_for_input_tokens: Dict[int, float] = {int(k): v for (k, v) in raw_runtimes_for_input_tokens.items()}
        runtime_for_input_tokens = None
        # Find the smallest num_input_tokens larger than the number of tokens in the given prompt.
        for num_input_tokens in sorted(runtimes_for_input_tokens.keys()):
            if num_tokens_in_prompt <= num_input_tokens:
                runtime_for_input_tokens = runtimes_for_input_tokens[num_input_tokens]
                break
        assert runtime_for_input_tokens is not None

        # Idealized runtime is sum of the runtime of encoding the input tokens, and the
        # runtime of generating `num_output_tokens` (`runtime_per_output_token` * (`num_output_tokens` - 1))
        # if number of output tokens is greater than 0, otherwise just `runtime_for_input_tokens`.
        idealized_runtime: float = runtime_for_input_tokens
        if num_output_tokens > 0:
            idealized_runtime += runtime_per_output_token * (num_output_tokens - 1)

        # Compute efficiency metrics for training.

        # We use estimated emitted CO2 during training (in tons of CO2) as a proxy metric
        # for training efficiency. We use reported metrics where applicable, otherwise
        # we estimate them from runtime information, type and number of hardware accelerators
        # used, region, etc.
        with open(TRAINING_EFFICIENCY_JSON_FILEPATH, "r") as f:
            training_efficiency_dict = json.load(f)
        assert request_state.request.model in training_efficiency_dict
        training_co2_cost: float = training_efficiency_dict[request_state.request.model]

        return [
            Stat(MetricName("num_tokens_in_prompt")).add(num_tokens_in_prompt),
            Stat(MetricName("inference_runtime")).add(runtime),
            Stat(MetricName("inference_idealized_runtime")).add(idealized_runtime),
            Stat(MetricName("inference_runtime_discrepancy")).add(runtime - idealized_runtime),
            Stat(MetricName("training_co2_cost")).add(training_co2_cost),
        ]

    def compute_language_modeling_metrics(
        self, adapter_spec: AdapterSpec, request_state: RequestState, metric_service: MetricService
    ) -> List[Stat]:
        """Compute the logprob and normalization factors for the first completion"""
        assert request_state.result is not None
        sequence = request_state.result.completions[0]

        # For LM, the prompt and the response should equal
        if adapter_spec.method == ADAPT_LANGUAGE_MODELING:
            assert (
                "".join([group["text"] for group in convert_tokens_to_text(sequence.tokens)])
                == request_state.request.prompt
            )

        pred_tokens = sequence.tokens[request_state.num_conditioning_tokens :]
        logprob, num_tokens, num_bytes = (
            sum(token.logprob for token in pred_tokens),
            len(pred_tokens),
            get_num_bytes(pred_tokens),
        )

        return [
            Stat(MetricName("logprob")).add(logprob),
            Stat(MetricName("num_tokens")).add(num_tokens),
            Stat(MetricName("num_bytes")).add(num_bytes),
        ]

    def evaluate_generation(
        self, adapter_spec: AdapterSpec, request_state: RequestState, metric_service: MetricService
    ) -> List[Stat]:
        """Compute the reference metrics and language modeling metrics"""
        metrics = []
        if len(request_state.instance.references) > 0:
            metrics.extend(self.compute_reference_metrics(adapter_spec, request_state, metric_service))

        metrics.extend(self.compute_language_modeling_metrics(adapter_spec, request_state, metric_service))
        metrics.extend(self.compute_efficiency_metrics(adapter_spec, request_state, metric_service))

        # Future: add F1, BLEU, etc.
        return metrics

    def evaluate_references(
        self, adapter_spec: AdapterSpec, reference_request_states: List[RequestState], metric_service: MetricService
    ) -> List[Stat]:
        """
        Setup: for each reference, we have a model score (log probability) and whether it's correct.
        We define the following metrics:
        - correct_rank: if we sort references by their logprobs, what is the ranking of the first correct reference.
        """
        # TODO: https://github.com/stanford-crfm/benchmarking/issues/45
        return []<|MERGE_RESOLUTION|>--- conflicted
+++ resolved
@@ -37,14 +37,13 @@
     return 1 if gold == pred else 0
 
 
-<<<<<<< HEAD
 def match_upto_whitespace(gold: str, pred: str) -> float:
     """Exact match, ignoring trailing whitespace on either side.
     """
     gold = gold.lstrip().rstrip()
     pred = pred.lstrip().rstrip()
     return 1 if gold == pred else 0
-=======
+
 def exact_match_indicator(gold: str, pred: str) -> float:
     """
     Exact match, allowing for some preceding context.
@@ -58,8 +57,6 @@
     pred = pred.split(indicator)[-1].strip()
     gold = gold.split(indicator)[-1].strip()
     return exact_match(gold, pred)
->>>>>>> 35d678c6
-
 
 def get_num_bytes(tokens: List[Token]) -> int:
     """
@@ -233,11 +230,8 @@
         # maps each string metric name to its associated function
         metric_fn_mapping = {
             "exact_match": exact_match,
-<<<<<<< HEAD
             "match_upto_whitespace": match_upto_whitespace,
-=======
             "exact_match_indicator": exact_match_indicator,
->>>>>>> 35d678c6
             "exact_set_match": exact_set_match,
             "iou_set_match": iou_set_match,
             "f1_score": f1_score,
